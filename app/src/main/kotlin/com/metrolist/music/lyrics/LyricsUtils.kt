--- conflicted
+++ resolved
@@ -1,7 +1,6 @@
 package com.metrolist.music.lyrics
 
 import android.text.format.DateUtils
-import com.atilika.kuromoji.ipadic.Tokenizer
 import com.metrolist.music.ui.component.ANIMATE_SCROLL_DURATION
 
 @Suppress("RegExpRedundantEscape")
@@ -50,99 +49,4 @@
         }
         return lines.lastIndex
     }
-
-    fun katakanaToRomaji(katakana: String?): String {
-        if (katakana == null) return ""
-
-        var romaji: String? = katakana
-
-        romaji = romaji!!.replace("キャ".toRegex(), "kya").replace("キュ".toRegex(), "kyu")
-            .replace("キョ".toRegex(), "kyo")
-        romaji = romaji.replace("シャ".toRegex(), "sha").replace("シュ".toRegex(), "shu")
-            .replace("ショ".toRegex(), "sho")
-        romaji = romaji.replace("チャ".toRegex(), "cha").replace("チュ".toRegex(), "chu")
-            .replace("チョ".toRegex(), "cho")
-        romaji = romaji.replace("ニャ".toRegex(), "nya").replace("ニュ".toRegex(), "nyu")
-            .replace("ニョ".toRegex(), "nyo")
-        romaji = romaji.replace("ヒャ".toRegex(), "hya").replace("ヒュ".toRegex(), "hyu")
-            .replace("ヒョ".toRegex(), "hyo")
-        romaji = romaji.replace("ミャ".toRegex(), "mya").replace("ミュ".toRegex(), "myu")
-            .replace("ミョ".toRegex(), "myo")
-        romaji = romaji.replace("リャ".toRegex(), "rya").replace("リュ".toRegex(), "ryu")
-            .replace("リョ".toRegex(), "ryo")
-        romaji = romaji.replace("ギャ".toRegex(), "gya").replace("ギュ".toRegex(), "gyu")
-            .replace("ギョ".toRegex(), "gyo")
-        romaji = romaji.replace("ジャ".toRegex(), "ja").replace("ジュ".toRegex(), "ju")
-            .replace("ジョ".toRegex(), "jo")
-        romaji = romaji.replace("ビャ".toRegex(), "bya").replace("ビュ".toRegex(), "byu")
-            .replace("ビョ".toRegex(), "byo")
-        romaji = romaji.replace("ピャ".toRegex(), "pya").replace("ピュ".toRegex(), "pyu")
-            .replace("ピョ".toRegex(), "pyo")
-
-        romaji = romaji.replace("ア".toRegex(), "a").replace("イ".toRegex(), "i")
-            .replace("ウ".toRegex(), "u")
-            .replace("エ".toRegex(), "e").replace("オ".toRegex(), "o")
-        romaji = romaji.replace("カ".toRegex(), "ka").replace("キ".toRegex(), "ki")
-            .replace("ク".toRegex(), "ku")
-            .replace("ケ".toRegex(), "ke").replace("コ".toRegex(), "ko")
-        romaji = romaji.replace("サ".toRegex(), "sa").replace("シ".toRegex(), "shi")
-            .replace("ス".toRegex(), "su")
-            .replace("セ".toRegex(), "se").replace("ソ".toRegex(), "so")
-        romaji = romaji.replace("タ".toRegex(), "ta").replace("チ".toRegex(), "chi")
-            .replace("ツ".toRegex(), "tsu")
-            .replace("テ".toRegex(), "te").replace("ト".toRegex(), "to")
-        romaji = romaji.replace("ナ".toRegex(), "na").replace("ニ".toRegex(), "ni")
-            .replace("ヌ".toRegex(), "nu")
-            .replace("ネ".toRegex(), "ne").replace("ノ".toRegex(), "no")
-        romaji = romaji.replace("ハ".toRegex(), "ha").replace("ヒ".toRegex(), "hi")
-            .replace("フ".toRegex(), "fu")
-            .replace("ヘ".toRegex(), "he").replace("ホ".toRegex(), "ho")
-        romaji = romaji.replace("マ".toRegex(), "ma").replace("ミ".toRegex(), "mi")
-            .replace("ム".toRegex(), "mu")
-            .replace("メ".toRegex(), "me").replace("モ".toRegex(), "mo")
-        romaji = romaji.replace("ヤ".toRegex(), "ya").replace("ユ".toRegex(), "yu")
-            .replace("ヨ".toRegex(), "yo")
-        romaji = romaji.replace("ラ".toRegex(), "ra").replace("リ".toRegex(), "ri")
-            .replace("ル".toRegex(), "ru")
-            .replace("レ".toRegex(), "re").replace("ロ".toRegex(), "ro")
-        romaji = romaji.replace("ワ".toRegex(), "wa").replace("ヲ".toRegex(), "o")
-            .replace("ン".toRegex(), "n")
-        romaji = romaji.replace("ガ".toRegex(), "ga").replace("ギ".toRegex(), "gi")
-            .replace("グ".toRegex(), "gu")
-            .replace("ゲ".toRegex(), "ge").replace("ゴ".toRegex(), "go")
-        romaji = romaji.replace("ザ".toRegex(), "za").replace("ジ".toRegex(), "ji")
-            .replace("ズ".toRegex(), "zu")
-            .replace("ゼ".toRegex(), "ze").replace("ゾ".toRegex(), "zo")
-        romaji = romaji.replace("ダ".toRegex(), "da").replace("ヂ".toRegex(), "ji")
-            .replace("ヅ".toRegex(), "zu")
-            .replace("デ".toRegex(), "de").replace("ド".toRegex(), "do")
-        romaji = romaji.replace("バ".toRegex(), "ba").replace("ビ".toRegex(), "bi")
-            .replace("ブ".toRegex(), "bu")
-            .replace("ベ".toRegex(), "be").replace("ボ".toRegex(), "bo")
-        romaji = romaji.replace("パ".toRegex(), "pa").replace("ピ".toRegex(), "pi")
-            .replace("プ".toRegex(), "pu")
-            .replace("ペ".toRegex(), "pe").replace("ポ".toRegex(), "po")
-
-        romaji = romaji.replace("ー".toRegex(), "")
-
-        return romaji.lowercase()
-    }
-
-    fun romanizeJapanese(text: String): String {
-        val tokenizer = Tokenizer()
-        val tokens = tokenizer.tokenize(text)
-
-        return tokens.joinToString(" ") { token ->
-            val reading = token.reading
-            val kana = if (reading == null || reading == "*") token.surface else reading
-            katakanaToRomaji(kana)
-        }
-    }
-<<<<<<< HEAD
-
-    fun isJapanese(text: String): Boolean {
-        return text.any { it in '\u3040'..'\u309F' || it in '\u30A0'..'\u30FF' || it in '\u4E00'..'\u9FAF' }
-    }
-=======
->>>>>>> 3188b355
 }